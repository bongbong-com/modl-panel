--- conflicted
+++ resolved
@@ -12,8 +12,6 @@
 const writeFile = promisify(fs.writeFile);
 const mkdir = promisify(fs.mkdir);
 
-<<<<<<< HEAD
-=======
 interface IDurationDetail {
   value: number;
   unit: string;
@@ -88,7 +86,6 @@
   settings: Map<string, any>;
 }
 
->>>>>>> 40b8c323
 const router = express.Router();
 
 router.use((req: Request, res: Response, next: NextFunction) => {
