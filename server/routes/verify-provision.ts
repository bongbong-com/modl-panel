import { Express, Request, Response } from 'express';
import mongoose, { Connection, Document, Model } from 'mongoose'; // Import mongoose for Types.ObjectId
import { getModlServersModel, connectToServerDb, connectToGlobalModlDb } from '../db/connectionManager';
import {
  Player,
  Staff,
  Ticket,
  Log,
  settingsSchema
} from '../models/mongodb-schemas';
import { ModlServerSchema } from '../models/modl-global-schemas';

interface IModlServer extends Document {
  serverName: string;
  customDomain: string;
  adminEmail: string;
  emailVerificationToken?: string | undefined;
  emailVerified: boolean;
  provisioningStatus: 'pending' | 'in-progress' | 'completed' | 'failed';
  databaseName?: string;
  // Mongoose Document provides _id. Explicitly typed here.
  _id: mongoose.Types.ObjectId; 
  // Mongoose Document provides save method.
  // save: () => Promise<this & Document<any, any, any>>; // More precise type for save if needed
  // Add any other fields from ModlServerSchema that are directly accessed
  provisioningNotes?: string; 
  updatedAt?: Date; // from schema
  createdAt?: Date; // from schema
}

export async function provisionNewServerInstance(
  dbConnection: Connection,
  serverName: string,
  globalConnection: Connection, // Added globalConnection parameter
  serverConfigId: string // Added serverConfigId to update the document
) {
  dbConnection.model('Player', Player.schema);
  dbConnection.model('Staff', Staff.schema);
  dbConnection.model('Ticket', Ticket.schema);
  dbConnection.model('Log', Log.schema);
<<<<<<< HEAD
  dbConnection.model('Settings', settingsSchema); // Use the Settings schema directly
  // console.log(`Models registered on DB ${dbConnection.name} for ${serverName}.`);

  // Example: Seed initial settings
  const SettingsModel = dbConnection.model('Settings');
  const existingSettings = await SettingsModel.findOne();
=======

  console.log(`[verify-provision] Provisioning for server: ${serverName}. DB Connection name: ${dbConnection.name}, state: ${dbConnection.readyState}`);
  // Log default mongoose connection state for comparison
  console.log(`[verify-provision] Default Mongoose connection state: ${mongoose.connection.readyState}`);
  
  const Settings = dbConnection.model('Settings'); // Use the tenant-specific connection
  console.log(`[verify-provision] 'Settings' model is now associated with connection: ${Settings.db.name}, state: ${Settings.db.readyState}`);
  
  const existingSettings = await Settings.findOne();
>>>>>>> 179576cf
  const punishmentTypes = [
        { ordinal: 0, name: 'Kick', category: 'Gameplay' },
        { ordinal: 1, name: 'Manual Mute', category: 'Social' },
        { ordinal: 2, name: 'Manual Ban', category: 'Gameplay' },
        { ordinal: 3, name: 'Security Ban', category: 'Gameplay' },
        { ordinal: 4, name: 'Linked Ban', category: 'Gameplay' },
        { ordinal: 5, name: 'Blacklist', category: 'Gameplay' },
        { ordinal: 6, name: 'Bad Skin', category: 'Social' },
        { ordinal: 7, name: 'Bad Name', category: 'Social' },
        { ordinal: 8, name: 'Chat Abuse', category: 'Social' },
        { ordinal: 9, name: 'Anti Social', category: 'Social' },
        { ordinal: 10, name: 'Targeting', category: 'Social' },
        { ordinal: 11, name: 'Bad Content', category: 'Social' },
        { ordinal: 12, name: 'Team Abuse', category: 'Gameplay' },
        { ordinal: 13, name: 'Game Abuse', category: 'Gameplay' },
        { ordinal: 14, name: 'Cheating', category: 'Gameplay' },
        { ordinal: 15, name: 'Game Trading', category: 'Gameplay' },
        { ordinal: 16, name: 'Account Abuse', category: 'Gameplay' },
        { ordinal: 17, name: 'Scamming', category: 'Social' }
      ];  
      
  if (!existingSettings) {
    const settings = await SettingsModel.create({ settings: new Map([['initialSetup', true]]) });
    // console.log(`Initial settings seeded for ${serverName}`);

    settings.settings!.set('punishmentTypes', JSON.stringify(punishmentTypes));
    await settings.save();
    console.log('Initialized punishment types in settings');
  } else if (existingSettings.settings && !existingSettings.settings.has('punishmentTypes')) {
    existingSettings.settings.set('punishmentTypes', JSON.stringify(punishmentTypes));
    await existingSettings.save();
    console.log('Added punishment types to existing settings');
  }
    

  const ModlServerModel = globalConnection.model<IModlServer>('ModlServer', ModlServerSchema);
  await ModlServerModel.findByIdAndUpdate(serverConfigId, {
    provisioningStatus: 'completed',
    databaseName: dbConnection.name, // Store the actual database name used
    updatedAt: new Date()
  });
}

export function setupVerificationAndProvisioningRoutes(app: Express) {
  app.get('/verify-email', async (req: Request, res: Response) => {
    const token = req.query.token as string;

    if (!token) {
      return res.status(400).json({ message: 'Verification token is missing.' });
    }

    let globalConnection: Connection;
    try {
      globalConnection = await connectToGlobalModlDb();
      const ModlServerModel = globalConnection.model<IModlServer>('ModlServer', ModlServerSchema);
      const server = await ModlServerModel.findOne({ emailVerificationToken: token });

      if (!server) {
        return res.status(404).json({ message: 'Invalid or expired verification token.' });
      }

      // Case 1: Already verified
      if (server.emailVerified) {
        if (server.provisioningStatus === 'completed') {
          // Verified and provisioned: redirect to their panel's root.
          return res.redirect(`http://${server.customDomain}.${process.env.DOMAIN || 'modl.gg'}/?message=email_already_verified_and_provisioned&toastType=info`);
        } else {
          // Verified but provisioning not complete: redirect to provisioning page.
          return res.redirect(`/provisioning-in-progress?server=${server.serverName}&message=email_already_verified_provisioning_pending&toastType=info`);
        }
      }

      // Case 2: Not yet verified - proceed with verification
      server.emailVerified = true;
      server.emailVerificationToken = undefined; // Clear the token

      // Set provisioning to pending if it's not already started or completed.
      // This ensures that if it was 'failed', it gets a chance to retry.
      if (server.provisioningStatus !== 'completed' && server.provisioningStatus !== 'in-progress') {
        server.provisioningStatus = 'pending';
      }
      
      await server.save();
      
      // After successful verification and status update, redirect to the provisioning page.
      return res.redirect(`/provisioning-in-progress?server=${server.serverName}&status=verification_successful&toastType=success`);

    } catch (error: any) {
      console.error(`Error during email verification for token ${token}:`, error);
      return res.status(500).json({ message: 'An error occurred during email verification.', details: error.message });
    }
  });

  app.get('/api/provisioning/status/:serverName', async (req: Request, res: Response) => {
    const { serverName } = req.params;

    if (!serverName) {
      return res.status(400).json({ error: 'Server name is missing.' });
    }
    
    let globalConnection: Connection;
    try {
      globalConnection = await connectToGlobalModlDb();
      const ModlServerModel = globalConnection.model<IModlServer>('ModlServer', ModlServerSchema);
      const server = await ModlServerModel.findOne({ serverName: serverName });

      if (!server) {
        return res.status(404).json({ error: `Server '${serverName}' not found.` });
      }

      if (!server.emailVerified) {
        // This state should ideally not be hit if /verify-email redirects correctly.
        return res.status(403).json({ error: 'Email not verified for this server.', status: 'email_unverified' });
      }

      if (server.provisioningStatus === 'completed') {
        return res.json({ status: 'completed', message: `Server '${serverName}' is provisioned and ready.` });
      }

      if (server.provisioningStatus === 'in-progress') {
        return res.json({ status: 'in-progress', message: 'Provisioning is currently in progress. Please wait.' });
      }

      // If status is 'pending', and email is verified, trigger provisioning.
      if (server.provisioningStatus === 'pending') {
        server.provisioningStatus = 'in-progress'; // Optimistically update
        server.updatedAt = new Date();
        await server.save();

        // Asynchronously start the provisioning process.
        // No await here for a quick response; client polls.
        connectToServerDb(server.customDomain)
          .then(async (serverDbConnection) => {
            if (!server._id) { // Should always exist for a found document
                console.error(`Critical: Server _id is undefined for ${server.serverName} after findOne. Cannot provision.`);
                const freshServer = await ModlServerModel.findById(server._id); // Re-fetch to be safe
                if (freshServer) {
                    freshServer.provisioningStatus = 'failed';
                    freshServer.provisioningNotes = 'Failed to start provisioning due to missing _id reference internally.';
                    await freshServer.save();
                }
                return;
            }
            await provisionNewServerInstance(serverDbConnection, server.customDomain, globalConnection, server._id.toString());
            console.log(`Provisioning process initiated via API for ${server.serverName}.`);
          })
          .catch(async (err) => {
            console.error(`Error connecting to server DB or during provisioning for ${server.serverName}:`, err);
            // Re-fetch to avoid versioning issues if server doc was modified elsewhere
            const freshServer = await ModlServerModel.findById(server._id);
            if (freshServer) {
                freshServer.provisioningStatus = 'failed';
                freshServer.provisioningNotes = err.message || 'An unexpected error occurred during provisioning initiation.';
                freshServer.updatedAt = new Date();
                await freshServer.save();
            }
          });

        return res.json({ status: 'in-progress', message: 'Provisioning started. Please refresh in a few moments.' });
      }
      
      // Handle 'failed' or any other unexpected status
      return res.status(200).json({ // Return 200 so client can parse status
          status: server.provisioningStatus || 'unknown', 
          message: server.provisioningNotes || `Server is in an unexpected state: ${server.provisioningStatus}. Please contact support.` 
      });

    } catch (error: any) {
      console.error(`Error in /api/provisioning/status/${serverName}:`, error);
      return res.status(500).json({ error: 'An internal error occurred while checking provisioning status.', details: error.message });
    }
  });
}<|MERGE_RESOLUTION|>--- conflicted
+++ resolved
@@ -38,14 +38,6 @@
   dbConnection.model('Staff', Staff.schema);
   dbConnection.model('Ticket', Ticket.schema);
   dbConnection.model('Log', Log.schema);
-<<<<<<< HEAD
-  dbConnection.model('Settings', settingsSchema); // Use the Settings schema directly
-  // console.log(`Models registered on DB ${dbConnection.name} for ${serverName}.`);
-
-  // Example: Seed initial settings
-  const SettingsModel = dbConnection.model('Settings');
-  const existingSettings = await SettingsModel.findOne();
-=======
 
   console.log(`[verify-provision] Provisioning for server: ${serverName}. DB Connection name: ${dbConnection.name}, state: ${dbConnection.readyState}`);
   // Log default mongoose connection state for comparison
@@ -55,7 +47,6 @@
   console.log(`[verify-provision] 'Settings' model is now associated with connection: ${Settings.db.name}, state: ${Settings.db.readyState}`);
   
   const existingSettings = await Settings.findOne();
->>>>>>> 179576cf
   const punishmentTypes = [
         { ordinal: 0, name: 'Kick', category: 'Gameplay' },
         { ordinal: 1, name: 'Manual Mute', category: 'Social' },
